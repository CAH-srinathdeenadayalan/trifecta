package com.github.ldaniels528.trifecta

/**
  * Trifecta Application Constants
  * @author lawrence.daniels@gmail.com
  */
object AppConstants {
<<<<<<< HEAD
  val VERSION = "0.22.0rc8b"
  val KAFKA_VERSION = "0.10.1.0"
=======
  val VERSION = "0.22.0rc9"
  val KAFKA_VERSION = "0.8.2.0"
>>>>>>> 0a955cc2

  /////////////////////////////////////////////////////////
  // Events
  /////////////////////////////////////////////////////////

  val CONSUMER_DELTAS = "consumer_deltas"
  val MESSAGE_SAMPLE = "sample"
  val TOPIC_DELTAS = "topic_deltas"

}<|MERGE_RESOLUTION|>--- conflicted
+++ resolved
@@ -5,13 +5,8 @@
   * @author lawrence.daniels@gmail.com
   */
 object AppConstants {
-<<<<<<< HEAD
-  val VERSION = "0.22.0rc8b"
+  val VERSION = "0.22.0rc9"
   val KAFKA_VERSION = "0.10.1.0"
-=======
-  val VERSION = "0.22.0rc9"
-  val KAFKA_VERSION = "0.8.2.0"
->>>>>>> 0a955cc2
 
   /////////////////////////////////////////////////////////
   // Events
