--- conflicted
+++ resolved
@@ -5,10 +5,6 @@
   * @author lawrence.daniels@gmail.com
   */
 object AppConstants {
-<<<<<<< HEAD
-  val VERSION = "0.22.0rc4"
-  val KAFKA_VERSION = "0.10.1.0"
-=======
   val VERSION = "0.22.0rc6h"
   val KAFKA_VERSION = "0.8.2.0"
 
@@ -19,6 +15,5 @@
   val CONSUMER_DELTAS = "consumer_deltas"
   val MESSAGE_SAMPLE = "sample"
   val TOPIC_DELTAS = "topic_deltas"
->>>>>>> 9179f098
 
 }