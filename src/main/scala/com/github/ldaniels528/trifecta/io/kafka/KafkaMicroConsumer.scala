package com.github.ldaniels528.trifecta.io.kafka

import java.util.Properties
import java.util.concurrent.atomic.{AtomicInteger, AtomicLong, AtomicReference}

import com.github.ldaniels528.commons.helpers.OptionHelper._
import com.github.ldaniels528.commons.helpers.ResourceHelper._
import com.github.ldaniels528.trifecta.io.ByteBufferUtils._
import com.github.ldaniels528.trifecta.io.IOCounter
import com.github.ldaniels528.trifecta.io.kafka.KafkaMicroConsumer._
import com.github.ldaniels528.trifecta.io.kafka.KafkaZkUtils.{BrokerDetails, ConsumerDetails}
import com.github.ldaniels528.trifecta.io.zookeeper.ZKProxy
import com.github.ldaniels528.trifecta.messages.BinaryMessage
import com.github.ldaniels528.trifecta.messages.logic.Condition
import com.github.ldaniels528.trifecta.messages.query.KQLRestrictions
import kafka.api._
import kafka.common._
import kafka.consumer.SimpleConsumer
import org.apache.kafka.clients.consumer.KafkaConsumer
import org.apache.kafka.common.TopicPartition
import org.apache.kafka.common.serialization.StringDeserializer
import org.slf4j.LoggerFactory

import scala.collection.JavaConversions._
import scala.collection.JavaConverters._
import scala.concurrent.{ExecutionContext, Future}
import scala.language.postfixOps
import scala.util.{Failure, Success, Try}

/**
  * Kafka Low-Level Message Consumer
  * @author lawrence.daniels@gmail.com
  */
class KafkaMicroConsumer(topicAndPartition: TopicAndPartition, seedBrokers: Seq[Broker]) {
  // get the leader, meta data and replica brokers
  val (leader, _, replicas) = getLeaderPartitionMetaDataAndReplicas(topicAndPartition, seedBrokers)
    .getOrElse(throw new VxKafkaTopicException("The leader broker could not be determined", topicAndPartition))

  // generate the client ID
  private val clientID = makeClientID("consumer")

  // get the connection (topic consumer)
  private val consumer = connect(leader, clientID)

  /**
    * Closes the underlying consumer instance
    */
  def close(): Unit = {
    Try(consumer.close())
    ()
  }

  /**
    * Commits an offset for the given consumer group
    */
  def commitOffsets(groupId: String, offset: Long, metadata: String) {
    // create the topic/partition and request information
    val requestInfo = Map(topicAndPartition -> OffsetAndMetadata(offset, metadata, timestamp = System.currentTimeMillis()))

    // submit the request, and retrieve the response
    val request = OffsetCommitRequest(groupId, requestInfo, OffsetRequest.CurrentVersion, correlationId, clientID)
    val response = consumer.commitOffsets(request)

    // retrieve the response code
    for {
      topicMap <- response.commitStatusGroupedByTopic.get(topicAndPartition.topic)
      code <- topicMap.get(topicAndPartition)
    } if (code != 0) {
      throw new VxKafkaCodeException(code)
    }
  }

  /**
    * Returns the earliest or latest offset for the given consumer ID
    * @param consumerId   the given consumer ID
    * @param timeInMillis the given time in milliseconds
    * @return the earliest or latest offset
    */
  def earliestOrLatestOffset(consumerId: Int, timeInMillis: Long): Option[Long] = {
    Option(consumer.earliestOrLatestOffset(topicAndPartition, timeInMillis, consumerId))
  }

  /**
    * Retrieves messages for the given corresponding offsets
    * @param offsets   the given offsets
    * @param fetchSize the fetch size
    * @return the response messages
    */
  def fetch(offsets: Long*)(fetchSize: Int = 65536): Seq[MessageData] = {
    // build the request
    val request = offsets.foldLeft(new FetchRequestBuilder().clientId(clientID)) {
      (builder, offset) =>
        builder.addFetch(topicAndPartition.topic, topicAndPartition.partition, offset, fetchSize)
        builder
    }.build()

    // submit the request, and process the response
    val response = consumer.fetch(request)
    if (response.hasError) throw new VxKafkaCodeException(response.errorCode(topicAndPartition.topic, topicAndPartition.partition))
    else {
      val lastOffset = response.highWatermark(topicAndPartition.topic, topicAndPartition.partition)
      (response.messageSet(topicAndPartition.topic, topicAndPartition.partition) map { msgAndOffset =>
        val key: Array[Byte] = Option(msgAndOffset.message) map (_.key) map toArray getOrElse Array.empty
        val message: Array[Byte] = Option(msgAndOffset.message) map (_.payload) map toArray getOrElse Array.empty
        MessageData(topicAndPartition.partition, msgAndOffset.offset, msgAndOffset.nextOffset, lastOffset, key, message)
      }).toSeq
    }
  }

  /**
    * Retrieves the offset of a consumer group ID
    * @param groupId the given consumer group ID (e.g. myConsumerGroup)
    * @return an option of an offset
    */
  def fetchOffset(groupId: String): Option[Long] = {
    // create the topic/partition and request information
    val requestInfo = Seq(topicAndPartition)

    // submit the request, and retrieve the response
    val request = new OffsetFetchRequest(groupId, requestInfo, OffsetFetchRequest.CurrentVersion, correlationId, clientID)
    val response = consumer.fetchOffsets(request)

    // retrieve the offset(s)
    for {
      topicMap <- response.requestInfoGroupedByTopic.get(topicAndPartition.topic)
      ome <- topicMap.get(topicAndPartition)
    } yield ome.offset
  }

  /**
    * Returns the first available offset
    * @return an option of an offset
    */
  def getFirstOffset: Option[Long] = getOffsetsBefore(OffsetRequest.EarliestTime).headOption

  /**
    * Returns the last available offset
    * @return an option of an offset
    */
  def getLastOffset: Option[Long] = getOffsetsBefore(OffsetRequest.LatestTime).headOption

  /**
    * Returns the latest offsets
    * @return an option of an offset
    */
  def getLatestOffsets: Seq[Long] = getOffsetsBefore(OffsetRequest.LatestTime)

  /**
    * Returns the offset for an instance in time
    * @param time the given time EPOC in milliseconds
    * @return an option of an offset
    */
  def getOffsetsBefore(time: Long): Seq[Long] = {
    // create the topic/partition and request information
    val requestInfo = Map(topicAndPartition -> PartitionOffsetRequestInfo(time, 1))
    val replicaId = replicas.indexOf(leader)

    // submit the request, and retrieve the response
    val request = new OffsetRequest(requestInfo, correlationId, replicaId)
    val response = consumer.getOffsetsBefore(request)

    // handle the response
    if (response.hasError) {
      response.partitionErrorAndOffsets map {
        case (_, por) => throw new VxKafkaCodeException(por.error)
      }
      Nil
    } else (for {
      topicMap <- response.offsetsGroupedByTopic.get(topicAndPartition.topic)
      por <- topicMap.get(topicAndPartition)
    } yield por.offsets) getOrElse Nil
  }

}

/**
  * Verify Kafka Message Subscriber Singleton
  * @author lawrence.daniels@gmail.com
  */
object KafkaMicroConsumer {
  private lazy val logger = LoggerFactory.getLogger(getClass)
  private val correlationIdGen = new AtomicInteger(-1)

  val DEFAULT_FETCH_SIZE: Int = 65536
  val kafkaUtil = new KafkaZkUtils(rootKafkaPath = "/")

  /**
    * Returns the next correlation ID
    * @return the next correlation ID
    */
  def correlationId: Int = correlationIdGen.incrementAndGet()

  /**
    * Returns the promise of the total number of a messages that match the given search criteria
    * @param topic      the given topic name
    * @param brokers    the given replica brokers
    * @param conditions the given search criteria
    * @return the promise of the total number of messages that match the given search criteria
    */
  def count(topic: String, brokers: Seq[Broker], conditions: Condition*)(implicit ec: ExecutionContext, zk: ZKProxy): Future[Long] = {
    val tasks = getTopicPartitions(topic) map { partition =>
      Future.successful {
        var counter = 0L
        new KafkaMicroConsumer(TopicAndPartition(topic, partition), brokers) use { subs =>
          var offset: Option[Long] = subs.getFirstOffset
          val lastOffset: Option[Long] = subs.getLastOffset

          def eof: Boolean = offset.exists(o => lastOffset.exists(o > _))

          while (!eof) {
            for {
              ofs <- offset
              msg <- subs.fetch(ofs)(DEFAULT_FETCH_SIZE)
            } if (conditions.forall(_.satisfies(msg.message, msg.key))) counter += 1
            offset = offset map (_ + 1)
          }
        }
        counter
      }
    }

    // return the summed count
    Future.sequence(tasks).map(_.sum)
  }

  /**
    * Returns the promise of the option of a message based on the given search criteria
    * @param topic         the given topic name
    * @param brokers       the given replica brokers
    * @param correlationId the given correlation ID
    * @param conditions    the given search [[Condition criteria]]
    * @param restrictions  the given [[KQLRestrictions restrictions]]
    * @param limit         the maximum number of results to return
    * @param counter       the given [[IOCounter I/O counter]]
    * @return the promise of a collection of [[MessageData messages]] based on the given search criteria
    */
  def findMany(topic: String,
               brokers: Seq[Broker],
               correlationId: Int,
               conditions: Seq[Condition],
               restrictions: KQLRestrictions,
               limit: Option[Int],
               counter: IOCounter)(implicit ec: ExecutionContext, zk: ZKProxy): Future[Seq[MessageData]] = {
    val count = new AtomicLong(0L)
    val partitions = getTopicPartitions(topic).distinct
    val tasks: Future[Seq[MessageData]] = Future.sequence {
      partitions map { partition =>
        Future {
          var matches: List[MessageData] = Nil
          new KafkaMicroConsumer(TopicAndPartition(topic, partition), brokers) use { subs =>
            var offset: Option[Long] = subs.getStartingOffset(restrictions)
            val lastOffset: Option[Long] = subs.getLastOffset
            while (offset.exists(o => lastOffset.exists(o < _)) && (limit.isEmpty || limit.exists(count.get < _))) {
              val messages_? = offset.map(ofs => subs.fetch(ofs)(DEFAULT_FETCH_SIZE))

              // process the messages, then point to the next available offset
              messages_? foreach { mds =>
                counter.updateReadCount(mds.length)
                mds foreach { md =>
                  if (conditions.forall(_.satisfies(md.message, md.key))) {
                    matches = md :: matches
                    count.incrementAndGet()
                  }
                }
              }
              offset = getNextOffset(messages_?)
            }
            matches
          }
        }
      }
    } map (_.flatten)

    // return a promise of the messages
    val sortedMessages = tasks.map(_.sortBy(_.partition))
    limit.map(n => sortedMessages.map(_.take(n))) getOrElse sortedMessages
  }

  /**
    * Returns the promise of the option of a message based on the given search criteria
    * @param topic      the given topic name
    * @param brokers    the given replica brokers
    * @param conditions the given search criteria
    * @return the promise of the option of a message based on the given search criteria
    */
  def findOne(topic: String, brokers: Seq[Broker], forward: Boolean, conditions: Condition*)(implicit ec: ExecutionContext, zk: ZKProxy): Future[Option[(Int, MessageData)]] = {
    val message = new AtomicReference[Option[(Int, MessageData)]](None)
    val tasks = getTopicPartitions(topic) map { partition =>
      Future {
        new KafkaMicroConsumer(TopicAndPartition(topic, partition), brokers) use { subs =>
          if (forward)
            findOneForward(subs, partition, message, conditions: _*)
          else
            findOneBackward(subs, partition, message, conditions: _*)
        }
      }
    }

    // return the message
    Future.sequence(tasks) map (_ => message.get)
  }

  private def findOneForward(subs: KafkaMicroConsumer, partition: Int, message: AtomicReference[Option[(Int, MessageData)]], conditions: Condition*) = {
    var offset: Option[Long] = subs.getFirstOffset
    val lastOffset: Option[Long] = subs.getLastOffset

    // while no message was selected and the offset below the limit ...
    while (message.get().isEmpty && offset.exists(o => lastOffset.exists(o < _))) {
      val messages_? = offset.map(ofs => subs.fetch(ofs)(DEFAULT_FETCH_SIZE))
      for {
        messages <- messages_?
        msg <- messages if message.get().isEmpty
      } {
        if (conditions.forall(_.satisfies(msg.message, msg.key))) {
          message.compareAndSet(None, Option((partition, msg)))
        }
      }
      offset = getNextOffset(messages_?)
    }
  }

  private def findOneBackward(subs: KafkaMicroConsumer, partition: Int, message: AtomicReference[Option[(Int, MessageData)]], conditions: Condition*) = {
    var offset: Option[Long] = subs.getLastOffset
    val firstOffset: Option[Long] = subs.getFirstOffset

    // while no message was selected and the offset above the limit ...
    while (message.get().isEmpty && offset.exists(o => firstOffset.exists(o > _))) {
      val messages_? = offset.map(ofs => subs.fetch(ofs)(DEFAULT_FETCH_SIZE))
      for {
        messages <- messages_?
        msg <- messages if message.get().isEmpty
      } {
        if (conditions.forall(_.satisfies(msg.message, msg.key))) {
          message.compareAndSet(None, Option((partition, msg)))
        }
      }
      offset = getPreviousOffset(messages_?)
    }
  }

  private def getNextOffset(messages_? : Option[Seq[MessageData]]): Option[Long] = {
    messages_? match {
      case None => None
      case Some(mds) if mds.isEmpty => None
      case Some(mds) => Option(mds.map(_.offset).max + 1)
    }
  }

  private def getPreviousOffset(messages_? : Option[Seq[MessageData]]): Option[Long] = {
    messages_? match {
      case None => None
      case Some(mds) if mds.isEmpty => None
      case Some(mds) => Option(mds.map(_.offset).min - 1)
    }
  }

  /**
    * Returns the promise of the option of a message based on the given search criteria
    * @param tap        the given [[TopicAndPartition]]
    * @param brokers    the given replica brokers
    * @param conditions the given search criteria
    * @return the promise of the option of a message based on the given search criteria
    */
  def findNext(tap: TopicAndPartition, brokers: Seq[Broker], conditions: Condition*)(implicit ec: ExecutionContext, zk: ZKProxy): Future[Option[MessageData]] = {
    val message = new AtomicReference[Option[MessageData]](None)
    Future.successful {
      new KafkaMicroConsumer(tap, brokers) use { subs =>
        var offset: Option[Long] = subs.getFirstOffset
        // TODO this should be supplied
        val lastOffset: Option[Long] = subs.getLastOffset

        while (message.get().isEmpty && offset.exists(o => lastOffset.exists(o < _))) {
          val messages_? = offset.map(ofs => subs.fetch(ofs)(DEFAULT_FETCH_SIZE))
          for {
            messages <- messages_?
            msg <- messages if message.get().isEmpty
          } {
            if (conditions.forall(_.satisfies(msg.message, msg.key))) {
              message.compareAndSet(None, Option(msg))
            }
          }
          offset = getNextOffset(messages_?)
        }
      }
      message.get
    }
  }

  /**
    * Retrieves the list of bootstrap servers as a comma separated string
    */
  def getBootstrapServers(implicit zk: ZKProxy): String = kafkaUtil.getBootstrapServers

  /**
    * Retrieves the list of defined brokers from Zookeeper
    */
  def getBrokerList(implicit zk: ZKProxy): Seq[BrokerDetails] = kafkaUtil.getBrokerList

  def getBrokers(implicit zk: ZKProxy): Seq[Broker] = {
    kafkaUtil.getBrokerList map (b => Broker(b.host, b.port))
  }

  /**
    * Retrieves the list of internal consumers from Kafka
    */
<<<<<<< HEAD
  def getConsumersFromKafka(consumerIds: Seq[String], autoOffsetReset: String)(implicit zk: ZKProxy): Seq[ConsumerDetails] = {
    val topicPartitions = getTopicList(getBrokers) map (t => new TopicPartition(t.topic, t.partitionId))
    val topics = (topicPartitions map (_.topic) distinct).asJavaCollection
    val brokers = getBrokers
    val bootstrapServers = brokers map (b => s"${b.host}:${b.port}") mkString ","
=======
  def getConsumersFromKafka(groupIds: Seq[String], autoOffsetReset: String)(implicit zk: ZKProxy): Seq[ConsumerDetails] = {
    val topicList = getTopicList(getBrokers)
    val topicPartitions = topicList.map(t => new TopicPartition(t.topic, t.partitionId)).asJavaCollection
    val topics = topicList map (_.topic) distinct
>>>>>>> 9179f098

    groupIds flatMap { groupId =>
      val props = new Properties()
      props.put("bootstrap.servers", getBootstrapServers)
      props.put("group.id", groupId)
      props.put("auto.offset.reset", autoOffsetReset)
      props.put("key.deserializer", classOf[StringDeserializer].getName)
      props.put("value.deserializer", classOf[StringDeserializer].getName)

      new KafkaConsumer[Array[Byte], Array[Byte]](props) use { consumer =>
        consumer.subscribe(topics)
        consumer.poll(0)
<<<<<<< HEAD
        topicPartitions flatMap { tp =>
          Try(consumer.position(tp)) match {
            case Success(offset) =>
              Some(ConsumerDetails(consumerId, tp.topic(), tp.partition(), offset, lastModified = None))
            case Failure(e) =>
              logger.error("Failed to retrieve Kafka consumers", e)
              None
          }
=======
        Try(consumer.position(topicPartitions)) match {
          case Success(mapping) =>
            val owners = Try(kafkaUtil.getConsumerOwners(groupId)).toOption
            val threads = Try(kafkaUtil.getConsumerThreads(groupId)).toOption
            mapping.toSeq map { case (tp, offset) =>
              val owner = owners.flatMap(_.find(o => o.topic == tp.topic() && o.partition == tp.partition()))
              val thread = threads.flatMap(_.find(t => t.topic == tp.topic()))
              ConsumerDetails(
                version = thread.map(_.version),
                groupId,
                owner.map(_.threadId),
                tp.topic(),
                tp.partition(),
                offset,
                lastModified = thread.flatMap(t => Try(t.timestamp.toLong).toOption),
                lastModifiedISO = thread.flatMap(_.timestampISO))
            }
          case Failure(e) =>
            logger.error("Failed to retrieve Kafka consumers", e)
            Nil
>>>>>>> 9179f098
        }
      }
    }
  }

  /**
    * Retrieves the list of consumers from Zookeeper
    */
  def getConsumerFromZookeeper(topicPrefix: Option[String] = None)(implicit zk: ZKProxy): Seq[ConsumerDetails] = {
    kafkaUtil.getConsumerDetails filter (cd => contentFilter(topicPrefix, cd.topic))
  }

  /**
    * Retrieves the list of consumers from Zookeeper (Kafka-Storm Partition Manager Version)
    */
  def getConsumersForStorm()(implicit zk: ZKProxy): Seq[ConsumerDetailsPM] = kafkaUtil.getConsumersForStorm()

  def getReplicas(topic: String, brokers: Seq[Broker])(implicit zk: ZKProxy): Seq[ReplicaBroker] = {
    val results = for {
      partition <- getTopicPartitions(topic)
      (leader, pmd, replicas) <- getLeaderPartitionMetaDataAndReplicas(TopicAndPartition(topic, partition), brokers)
      inSyncReplicas = pmd.isr map (r => Broker(r.host, r.port, r.id))
    } yield (partition, replicas, inSyncReplicas)

    results flatMap { case (partition, replicas, insSyncReplicas) => replicas map (r =>
      ReplicaBroker(partition, r.host, r.port, r.brokerId, insSyncReplicas.contains(r)))
    }
  }

  /**
    * Convenience method for filtering content (consumers, topics, etc.) by a prefix
    * @param prefix the given prefix
    * @param entity the given entity to filter
    * @return true, if the topic starts with the topic prefix
    */
  def contentFilter(prefix: Option[String], entity: String): Boolean = {
    prefix.isEmpty || prefix.exists(entity.startsWith)
  }

  /**
    * Returns the list of partitions for the given topic
    */
  def getTopicPartitions(topic: String)(implicit zk: ZKProxy): Seq[Int] = {
    kafkaUtil.getBrokerTopicPartitions(topic)
  }

  /**
    * Returns the list of topics for the given brokers
    */
  def getTopicList(brokers: Seq[Broker])(implicit zk: ZKProxy): Seq[TopicDetails] = {
    // get the list of topics
    val topics = kafkaUtil.getBrokerTopicNames filterNot (_ == "__consumer_offsets")

    // capture the meta data for all topics
    brokers.headOption map { broker =>
      getTopicMetadata(broker, topics) flatMap { tmd =>
        logger.debug(s"Trying to fetch ${tmd.topic}")
        // check for errors
        if (tmd.errorCode != 0) {
          logger.warn(s"Could not read topic ${tmd.topic}, error: ${tmd.errorCode}")
          None
        } else {
          // translate the partition meta data into topic information instances
          tmd.partitionsMetadata flatMap {
            case pmd if pmd.errorCode != 0 =>
              logger.warn(s"Could not read partition ${tmd.topic}/${pmd.partitionId}, error: ${pmd.errorCode}")
              None
            case pmd =>
              Some(TopicDetails(
                tmd.topic,
                pmd.partitionId,
                pmd.leader map (b => Broker(b.host, b.port, b.id)),
                pmd.replicas map (b => Broker(b.host, b.port, b.id)),
                pmd.isr map (b => Broker(b.host, b.port, b.id)),
                tmd.sizeInBytes))
          }
        }
      }
    } getOrElse Nil
  }

  /**
    * Returns the list of summarized topics for the given brokers
    */
  def getTopicSummaryList(brokers: Seq[Broker])(implicit zk: ZKProxy): Iterable[TopicSummary] = {
    getTopicList(brokers) groupBy (_.topic) map { case (name, partitions) =>
      TopicSummary(name, partitions.map(_.partitionId).max)
    }
  }

  /**
    * Returns the promise of the option of a message based on the given search criteria
    * @param topic    the given topic name
    * @param brokers  the given replica brokers
    * @param observer the given callback function
    * @return the promise of the option of a message based on the given search criteria
    */
  def observe(topic: String, brokers: Seq[Broker])(observer: MessageData => Unit)(implicit ec: ExecutionContext, zk: ZKProxy): Future[Seq[Unit]] = {
    Future.sequence(getTopicPartitions(topic) map { partition =>
      Future {
        new KafkaMicroConsumer(TopicAndPartition(topic, partition), brokers) use { subs =>
          var offset: Option[Long] = subs.getFirstOffset
          val lastOffset: Option[Long] = subs.getLastOffset

          while (offset.exists(o => lastOffset.exists(o < _))) {
            val messages_? = offset.map(ofs => subs.fetch(ofs)(DEFAULT_FETCH_SIZE))
            for {
              messages <- messages_?
              md <- messages
            } observer(md)
            offset = getNextOffset(messages_?)
          }
        }
      }
    })
  }

  /**
    * Establishes a connection with the specified broker
    * @param broker the specified { @link Broker broker}
    */
  private def connect(broker: Broker, clientID: String): SimpleConsumer = {
    new SimpleConsumer(broker.host, broker.port, DEFAULT_FETCH_SIZE, 63356, clientID)
  }

  /**
    * Retrieves the partition meta data and replicas for the lead broker
    */
  private def getLeaderPartitionMetaDataAndReplicas(tap: TopicAndPartition, brokers: Seq[Broker]): Option[(Broker, PartitionMetadata, Seq[Broker])] = {
    for {
      pmd <- brokers.foldLeft[Option[PartitionMetadata]](None)((result, broker) =>
        result ?? getPartitionMetadata(broker, tap).headOption)
      leader <- pmd.leader map (r => Broker(r.host, r.port, r.id))
      replicas = pmd.replicas map (r => Broker(r.host, r.port, r.id))
    } yield (leader, pmd, replicas)
  }

  /**
    * Retrieves the partition meta data for the given broker
    */
  private def getPartitionMetadata(broker: Broker, tap: TopicAndPartition): Seq[PartitionMetadata] = {
    connect(broker, makeClientID("pmd_lookup")) use { consumer =>
      Try {
        consumer
          .send(new TopicMetadataRequest(Seq(tap.topic), correlationId))
          .topicsMetadata
          .flatMap(_.partitionsMetadata.find(_.partitionId == tap.partition))

      } match {
        case Success(pmdSeq) => pmdSeq
        case Failure(e) =>
          throw new VxKafkaTopicException(s"Error communicating with Broker [$broker] to find Leader", tap, e)
      }
    }
  }

  /**
    * Retrieves the partition meta data for the given broker
    */
  private def getTopicMetadata(broker: Broker, topics: Seq[String]): Seq[TopicMetadata] = {
    connect(broker, makeClientID("tmd_lookup")) use { consumer =>
      Try {
        consumer
          .send(new TopicMetadataRequest(topics, correlationId))
          .topicsMetadata

      } match {
        case Success(tmdSeq) => tmdSeq
        case Failure(e) =>
          throw new VxKafkaException(s"Error communicating with Broker [$broker] Reason: ${e.getMessage}", e)
      }
    }
  }

  /**
    * Generates a unique client identifier
    * @param prefix the given prefix
    * @return a unique client identifier
    */
  private def makeClientID(prefix: String): String = s"$prefix${System.nanoTime()}"

  /**
    * Represents the consumer group details for a given topic partition (Kafka Spout / Partition Manager)
    */
  case class ConsumerDetailsPM(topologyId: String, topologyName: String, topic: String, partition: Int, offset: Long, lastModified: Option[Long], broker: String) {
    lazy val lastModifiedISO: Option[String] = lastModified.flatMap(KafkaZkUtils.toISODateTime(_).toOption)
  }

  /**
    * Represents a message and offset
    * @param offset     the offset of the message within the topic partition
    * @param nextOffset the next available offset
    * @param message    the message
    */
  case class MessageData(partition: Int, offset: Long, nextOffset: Long, lastOffset: Long, key: Array[Byte], message: Array[Byte])
    extends BinaryMessage

  case class ReplicaBroker(partition: Int, host: String, port: Int, id: Int, inSync: Boolean)

  /**
    * Represents the details for a Kafka topic
    */
  case class TopicDetails(topic: String, partitionId: Int, leader: Option[Broker], replicas: Seq[Broker], isr: Seq[Broker], sizeInBytes: Int)

  case class TopicSummary(topic: String, partitions: Int)

  /**
    * Represents a class of exceptions that occur while attempting to fetch data from a Kafka broker
    * @param message the given error message
    * @param cause   the given root cause of the exception
    */
  class VxKafkaException(message: String, cause: Throwable = null)
    extends RuntimeException(message, cause)

  /**
    * Represents a class of exceptions that occur while attempting to fetch data from a Kafka broker
    * @param code the status/error code
    */
  class VxKafkaCodeException(val code: Short)
    extends VxKafkaException(ERROR_CODES.getOrElse(code, "Unrecognized Error Code"))

  /**
    * Represents a class of exceptions that occur while consuming a Kafka message
    * @param message the given error message
    */
  class VxKafkaTopicException(message: String, tap: TopicAndPartition, cause: Throwable = null)
    extends VxKafkaException(s"$message for topic ${tap.topic} partition ${tap.partition}", cause)

  import kafka.common.ErrorMapping._

  /**
    * Kafka Error Codes
    * @see https://cwiki.apache.org/confluence/display/KAFKA/A+Guide+To+The+Kafka+Protocol
    */
  val ERROR_CODES = Map(
    BrokerNotAvailableCode -> "Broker Not Available",
    InvalidFetchSizeCode -> "Invalid Fetch Size",
    InvalidMessageCode -> "Invalid Message",
    LeaderNotAvailableCode -> "Leader Not Available",
    MessageSizeTooLargeCode -> "Message Size Too Large",
    NoError -> "No Error",
    NotLeaderForPartitionCode -> "Not Leader For Partition",
    OffsetMetadataTooLargeCode -> "Offset Metadata Too Large",
    OffsetOutOfRangeCode -> "Offset Out Of Range",
    ReplicaNotAvailableCode -> "Replica Not Available",
    RequestTimedOutCode -> "Request Timed Out",
    StaleControllerEpochCode -> "Stale Controller Epoch",
    StaleLeaderEpochCode -> "Stale Leader Epoch",
    UnknownCode -> "Unknown Code",
    UnknownTopicOrPartitionCode -> "Unknown Topic-Or-Partition")

  /**
    * Kafka Micro-Consumer Enrichment
    * @param subs the given [[KafkaMicroConsumer subscriber]]
    */
  implicit class KafkaMicroConsumerEnrichment(val subs: KafkaMicroConsumer) extends AnyVal {

    def getStartingOffset(restrictions: KQLRestrictions): Option[Long] = {
      val minimumOffset = subs.getFirstOffset.map(Math.max(0L, _))

      // was a consumer group specified?
      val consumerOffset = for {
        groupId <- restrictions.groupId
        offset <- subs.fetchOffset(groupId)
        safeOffset <- if (offset == -1) minimumOffset else Some(offset)
      } yield safeOffset

      // get the base offset
      val baseOffset = consumerOffset ?? minimumOffset

      // was an offset delta specified?
      val adjustedOffset = for {
        minimum <- minimumOffset
        offset <- baseOffset
        delta <- restrictions.delta
      } yield Math.max(minimum, offset - delta)

      // use either the adjusted offset or the base offset
      adjustedOffset ?? baseOffset
    }
  }

}<|MERGE_RESOLUTION|>--- conflicted
+++ resolved
@@ -403,18 +403,10 @@
   /**
     * Retrieves the list of internal consumers from Kafka
     */
-<<<<<<< HEAD
-  def getConsumersFromKafka(consumerIds: Seq[String], autoOffsetReset: String)(implicit zk: ZKProxy): Seq[ConsumerDetails] = {
-    val topicPartitions = getTopicList(getBrokers) map (t => new TopicPartition(t.topic, t.partitionId))
-    val topics = (topicPartitions map (_.topic) distinct).asJavaCollection
-    val brokers = getBrokers
-    val bootstrapServers = brokers map (b => s"${b.host}:${b.port}") mkString ","
-=======
   def getConsumersFromKafka(groupIds: Seq[String], autoOffsetReset: String)(implicit zk: ZKProxy): Seq[ConsumerDetails] = {
     val topicList = getTopicList(getBrokers)
     val topicPartitions = topicList.map(t => new TopicPartition(t.topic, t.partitionId)).asJavaCollection
     val topics = topicList map (_.topic) distinct
->>>>>>> 9179f098
 
     groupIds flatMap { groupId =>
       val props = new Properties()
@@ -425,18 +417,8 @@
       props.put("value.deserializer", classOf[StringDeserializer].getName)
 
       new KafkaConsumer[Array[Byte], Array[Byte]](props) use { consumer =>
-        consumer.subscribe(topics)
+        consumer.subscribe(topics: _*)
         consumer.poll(0)
-<<<<<<< HEAD
-        topicPartitions flatMap { tp =>
-          Try(consumer.position(tp)) match {
-            case Success(offset) =>
-              Some(ConsumerDetails(consumerId, tp.topic(), tp.partition(), offset, lastModified = None))
-            case Failure(e) =>
-              logger.error("Failed to retrieve Kafka consumers", e)
-              None
-          }
-=======
         Try(consumer.position(topicPartitions)) match {
           case Success(mapping) =>
             val owners = Try(kafkaUtil.getConsumerOwners(groupId)).toOption
@@ -457,7 +439,6 @@
           case Failure(e) =>
             logger.error("Failed to retrieve Kafka consumers", e)
             Nil
->>>>>>> 9179f098
         }
       }
     }
