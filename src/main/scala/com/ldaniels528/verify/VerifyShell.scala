--- conflicted
+++ resolved
@@ -5,7 +5,6 @@
 import com.ldaniels528.verify.VxConsole._
 import com.ldaniels528.verify.modules.Command
 import org.fusesource.jansi.Ansi.Color._
-import org.fusesource.jansi.Ansi._
 
 import scala.concurrent.duration._
 import scala.language.postfixOps
@@ -47,12 +46,8 @@
 
     // use the ANSI console plugin to display the title line
     vxAnsi {
-<<<<<<< HEAD
-      System.out.println(ansi().fg(RED).a("Ve").fg(GREEN).a("ri").fg(BLUE).a("fy").fg(WHITE).a(s" v${VerifyShell.VERSION}").reset())
-=======
       // display the welcome message
       out.println(a"${WHITE}Type '${CYAN}help$WHITE' (or '$CYAN?$WHITE') to see the list of available commands")
->>>>>>> e0d58c44
     }
 
     // display the state variables
@@ -108,8 +103,6 @@
    * @param args the given command line arguments
    */
   def main(args: Array[String]) {
-<<<<<<< HEAD
-=======
     import org.fusesource.jansi.Ansi.Color._
 
     // use the ANSI console plugin to display the title line
@@ -117,7 +110,6 @@
       System.out.println(a"${RED}Ve${GREEN}ri${BLUE}fy ${WHITE}v$VERSION")
     }
 
->>>>>>> e0d58c44
     // if arguments were not passed, stop.
     args.toList match {
       case Nil => System.out.println("Usage: verify <zookeeperHost>")
