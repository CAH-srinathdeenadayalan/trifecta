package com.ldaniels528.trifecta

import java.io.PrintStream

import com.datastax.driver.core.{ColumnDefinitions, ResultSet, Row}
import com.ldaniels528.tabular.Tabular
import com.ldaniels528.trifecta.support.avro.AvroTables
import com.ldaniels528.trifecta.support.kafka.KafkaFacade.AvroRecord
import com.ldaniels528.trifecta.support.kafka.KafkaMacroConsumer.StreamedMessage
import com.ldaniels528.trifecta.support.kafka.KafkaMicroConsumer.MessageData
import com.ldaniels528.trifecta.util.BinaryMessaging
import net.liftweb.json._
import org.apache.avro.generic.GenericRecord

import scala.collection.GenTraversableOnce
import scala.collection.JavaConversions._
import scala.collection.JavaConverters._
import scala.concurrent.duration._
import scala.concurrent.{Await, ExecutionContext, Future}
import scala.util.{Failure, Success, Try}

/**
 * Trifecta Result Handler
 * @author Lawrence Daniels <lawrence.daniels@gmail.com>
 */
class TxResultHandler(config: TxConfig) extends BinaryMessaging {
  // define the tabular instance
  val tabular = new Tabular() with AvroTables
  val out: PrintStream = config.out

  /**
   * Handles the processing and/or display of the given result of a command execution
   * @param result the given result
   * @param ec the given execution context
   */
  def handleResult(result: Any, input: String)(implicit ec: ExecutionContext) {
    result match {
      // handle binary data
      case message: Array[Byte] if message.isEmpty => out.println("No data returned")
      case message: Array[Byte] => dumpMessage(message)(config)
      case MessageData(offset, _, _, _, message) => dumpMessage(offset, message)(config)
      case StreamedMessage(_, _, offset, _, message) => dumpMessage(offset, message)(config)

      // handle the asynchronous I/O cases
      case a: AsyncIO => handleAsyncResult(a, input)

      // handle Either cases
      case e: Either[_, _] => e match {
        case Left(v) => handleResult(v, input)
        case Right(v) => handleResult(v, input)
      }

      // handle Future cases
      case f: Future[_] => handleAsyncResult(f, input)

      // handle Avro records
      case g: GenericRecord =>
        val fields = g.getSchema.getFields.asScala.map(_.name.trim).toSeq
        tabular.transform(fields map { f =>
          val v = g.get(f)
          AvroRecord(f, v, Option(v) map (_.getClass.getSimpleName) getOrElse "")
        }) foreach out.println

      // handle JSON values
      case js: JValue => out.println(pretty(render(js)))

      // handle Option cases
      case o: Option[_] => o match {
        case Some(v) => handleResult(v, input)
        case None => out.println("No data returned")
      }

      case r: ResultSet => handleCassandraResultSet(r)

      // handle Try cases
      case t: Try[_] => t match {
        case Success(v) => handleResult(v, input)
        case Failure(e) => throw e
      }

      // handle lists and sequences of case classes
      case s: Seq[_] if s.isEmpty => out.println("No data returned")
      case s: Seq[_] if !Tabular.isPrimitives(s) => tabular.transform(s) foreach out.println

      // handle lists and sequences of primitives
      case g: GenTraversableOnce[_] => g foreach out.println

      // anything else ...
      case x => if (x != null && !x.isInstanceOf[Unit]) out.println(x)
    }
  }

  /**
   * Handles an asynchronous result
   * @param task the given asynchronous task
   * @param input the executing command
   */
  private def handleAsyncResult(task: Future[_], input: String)(implicit ec: ExecutionContext) {
    // capture the start time
    val startTime = System.currentTimeMillis()

    // initially, wait for 5 seconds for the task to complete.
    // if it fails to complete in that time, queue it as an asynchronous job
    Try(Await.result(task, 5.seconds)) match {
      case Success(value) => handleResult(value, input)
      case Failure(e1) =>
        out.println("Task is now running in the background (use 'jobs' to view)")
        val job = config.jobManager.createJob(startTime, task, input)
        task.onComplete {
          case Success(value) =>
            out.println(s"Job #${job.jobId} completed (use 'jobs -v ${job.jobId}' to view results)")
            handleResult(value, input)
          case Failure(e2) =>
            out.println(s"Job #${job.jobId} failed: ${e2.getMessage}")
        }
    }
  }

  /**
   * Handles an asynchronous I/O result
   * @param asyncIO the given asynchronous I/O task
   * @param input the executing command
   */
  private def handleAsyncResult(asyncIO: AsyncIO, input: String)(implicit ec: ExecutionContext) {
    import asyncIO._

    // initially, wait for 5 seconds for the task to complete.
    // if it fails to complete in that time, queue it as an asynchronous job
    Try(Await.result(task, 5.seconds)) match {
      case Success(value) => handleResult(value, input)
      case Failure(e1) =>
        out.println("Task is now running in the background (use 'jobs' to view)")
        val job = config.jobManager.createJob(asyncIO, input)
        task.onComplete {
          case Success(value) =>
            out.println(s"Job #${job.jobId} completed (use 'jobs -v ${job.jobId}' to view results)")
            handleResult(asyncIO.getCount, input)
          case Failure(e2) =>
            out.println(s"Job #${job.jobId} failed: ${e2.getMessage}")
        }
    }
  }

<<<<<<< HEAD
  /**
   * Handles a Cassandra Result Set
   * @param rs the given [[ResultSet]]
   */
  private def handleCassandraResultSet(rs: ResultSet): Unit = {
    val cds = rs.getColumnDefinitions.asList().toSeq
    val records = rs.all() map (decodeRow(_, cds))
    tabular.transformMaps(records) foreach out.println
  }

  private def decodeRow(row: Row, cds: Seq[ColumnDefinitions.Definition]): Map[String, Any] = {
    Map(cds map { cd =>
      val name = cd.getName
      val value = cd.getType.asJavaClass() match {
        case c if c == classOf[Array[Byte]] => row.getBytes(name)
        case c if c == classOf[java.math.BigDecimal] => row.getDecimal(name)
        case c if c == classOf[java.math.BigInteger] => row.getVarint(name)
        case c if c == classOf[java.lang.Boolean] => row.getBool(name)
        case c if c == classOf[java.util.Date] => row.getDate(name)
        case c if c == classOf[java.lang.Double] => row.getDouble(name)
        case c if c == classOf[java.lang.Float] => row.getFloat(name)
        case c if c == classOf[java.lang.Integer] => row.getInt(name)
        case c if c == classOf[java.lang.Long] => row.getLong(name)
        case c if c == classOf[java.util.Map[_, _]] => row.getMap(name, classOf[String], classOf[Object])
        case c if c == classOf[java.util.Set[_]] => row.getSet(name, classOf[Object])
        case c if c == classOf[String] => row.getString(name)
        case c if c == classOf[java.util.UUID] => row.getUUID(name)
        case c =>
          throw new IllegalStateException(s"Unsupported class type ${c.getName} for column ${cd.getTable}.$name")
      }
      (name, value)
    }: _*)
=======
}

/**
 * Trifecta Result Handler Singleton
 * @author Lawrence Daniels <lawrence.daniels@gmail.com>
 */
object TxResultHandler {

  case class Ok() {
    override def toString = "Ok"
>>>>>>> 48984230
  }

}<|MERGE_RESOLUTION|>--- conflicted
+++ resolved
@@ -141,7 +141,6 @@
     }
   }
 
-<<<<<<< HEAD
   /**
    * Handles a Cassandra Result Set
    * @param rs the given [[ResultSet]]
@@ -174,7 +173,8 @@
       }
       (name, value)
     }: _*)
-=======
+  }
+
 }
 
 /**
@@ -185,7 +185,6 @@
 
   case class Ok() {
     override def toString = "Ok"
->>>>>>> 48984230
   }
 
 }