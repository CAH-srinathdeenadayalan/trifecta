import sbt._
import Keys._
import sbtassembly.Plugin._
import AssemblyKeys._
import com.typesafe.sbt.SbtNativePackager._
import NativePackagerKeys._

assemblySettings

name := "trifecta"

organization := "com.ldaniels528"

version := "0.18.1"

scalaVersion := "2.11.4"

scalacOptions ++= Seq("-deprecation", "-encoding", "UTF-8", "-feature", "-target:jvm-1.6", "-unchecked",
  "-Ywarn-adapted-args", "-Ywarn-value-discard", "-Xlint")

javacOptions ++= Seq("-Xlint:deprecation", "-Xlint:unchecked", "-source", "1.7", "-target", "1.7", "-g:vars")

mainClass in assembly := Some("com.ldaniels528.trifecta.TrifectaShell")

test in assembly := {}

jarName in assembly := "trifecta.jar"

mergeStrategy in assembly <<= (mergeStrategy in assembly) { (old) =>
  {
    case PathList("stax", "stax-api", xs @ _*) => MergeStrategy.first
    case PathList("log4j-over-slf4j", xs @ _*) => MergeStrategy.discard
    case PathList("META-INF", "MANIFEST.MF", xs @ _*) => MergeStrategy.discard
    case x => MergeStrategy.first
  }
}

// General Dependencies
libraryDependencies ++= Seq(
  "com.datastax.cassandra" % "cassandra-driver-core" % "2.1.1",
  "com.101tec" % "zkclient" % "0.4",
  "com.twitter" %% "bijection-core" % "0.7.0",
  "com.twitter" %% "bijection-avro" % "0.7.0",
  "com.typesafe.akka" %% "akka-actor" % "2.3.6",
  "jline" % "jline" % "2.12",
  "net.liftweb" %% "lift-json" % "2.6-RC1",
  "org.apache.avro" % "avro" % "1.7.7",
  "org.apache.curator" % "curator-framework" % "2.6.0",
  "org.apache.curator" % "curator-test" % "2.6.0",
<<<<<<< HEAD
  "org.apache.kafka" %% "kafka" % "0.8.2-beta"
    exclude("org.apache.zookeeper", "zookeeper"),
=======
  "org.apache.kafka" %% "kafka" % "0.8.1.1"
    exclude("org.apache.zookeeper", "zookeeper")
    exclude("org.slf4j", "log4j-over-slf4j"),
>>>>>>> 1af49c7a
  "org.apache.storm" % "storm-core" % "0.9.2-incubating"
    exclude("org.apache.zookeeper", "zookeeper")
    exclude("org.slf4j", "log4j-over-slf4j"),
  "org.apache.zookeeper" % "zookeeper" % "3.4.6",
<<<<<<< HEAD
  "org.mongodb" %% "casbah-commons" % "2.7.3",
  "org.mongodb" %% "casbah-core" % "2.7.3",
=======
  "org.mashupbots.socko" %% "socko-webserver" % "0.4.2",
  "org.mongodb" %% "casbah-commons" % "2.6.4",
  "org.mongodb" %% "casbah-core" % "2.6.4",
>>>>>>> 1af49c7a
  "org.fusesource.jansi" % "jansi" % "1.11",
  "org.slf4j" % "slf4j-api" % "1.7.7",
  "net.databinder.dispatch" %% "dispatch-core" % "0.11.2"
)

// Testing Dependencies
libraryDependencies ++= Seq(
  "com.github.tlrx" % "elasticsearch-test" % "1.2.1" % "test",
  "junit" % "junit" % "4.11" % "test",
  "org.mockito" % "mockito-all" % "1.9.5" % "test",
  "org.scalatest" %% "scalatest" % "2.2.2" % "test"
)

// define the resolvers
resolvers ++= Seq(
  "Clojars" at "http://clojars.org/repo/",
  "Clojars Project" at "http://clojars.org/org.clojars.pepijndevos/jnativehook",
  "Clojure Releases" at "http://build.clojure.org/releases/",
  "GPhat" at "https://raw.github.com/gphat/mvn-repo/master/releases/",
  "Java Net" at "http://download.java.net/maven/2/",
  "Maven Central Server" at "http://repo1.maven.org/maven2",
  "Sonatype Repository" at "http://oss.sonatype.org/content/repositories/releases/",
  "Typesafe Releases Repository" at "http://repo.typesafe.com/typesafe/releases/",
  "Typesafe Snapshots Repository" at "http://repo.typesafe.com/typesafe/snapshots/"
)

resolvers += Resolver.file("Local repo", file(System.getProperty("user.home") + "/.ivy2/local"))(Resolver.ivyStylePatterns)<|MERGE_RESOLUTION|>--- conflicted
+++ resolved
@@ -47,26 +47,16 @@
   "org.apache.avro" % "avro" % "1.7.7",
   "org.apache.curator" % "curator-framework" % "2.6.0",
   "org.apache.curator" % "curator-test" % "2.6.0",
-<<<<<<< HEAD
   "org.apache.kafka" %% "kafka" % "0.8.2-beta"
-    exclude("org.apache.zookeeper", "zookeeper"),
-=======
-  "org.apache.kafka" %% "kafka" % "0.8.1.1"
     exclude("org.apache.zookeeper", "zookeeper")
     exclude("org.slf4j", "log4j-over-slf4j"),
->>>>>>> 1af49c7a
   "org.apache.storm" % "storm-core" % "0.9.2-incubating"
     exclude("org.apache.zookeeper", "zookeeper")
     exclude("org.slf4j", "log4j-over-slf4j"),
   "org.apache.zookeeper" % "zookeeper" % "3.4.6",
-<<<<<<< HEAD
   "org.mongodb" %% "casbah-commons" % "2.7.3",
   "org.mongodb" %% "casbah-core" % "2.7.3",
-=======
-  "org.mashupbots.socko" %% "socko-webserver" % "0.4.2",
-  "org.mongodb" %% "casbah-commons" % "2.6.4",
-  "org.mongodb" %% "casbah-core" % "2.6.4",
->>>>>>> 1af49c7a
+  "org.mashupbots.socko" %% "socko-webserver" % "0.6.0",
   "org.fusesource.jansi" % "jansi" % "1.11",
   "org.slf4j" % "slf4j-api" % "1.7.7",
   "net.databinder.dispatch" %% "dispatch-core" % "0.11.2"
