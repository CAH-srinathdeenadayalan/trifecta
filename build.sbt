--- conflicted
+++ resolved
@@ -1,18 +1,14 @@
 import sbt.Keys._
 import sbt._
 
-<<<<<<< HEAD
-val appVersion = "0.22.0rc4"
-=======
 val appVersion = "0.22.0rc6h"
->>>>>>> 9179f098
 val meanjsVersion = "0.2.3.1"
 
 val _scalaVersion = "2.11.8"
 val akkaVersion = "2.3.14"
 val apacheCurator = "3.1.0"
 val casbahVersion = "3.1.1"
-val kafkaVersion = "0.10.1.0"
+val kafkaVersion = "0.8.2.0"
 val paradiseVersion = "2.1.0"
 val playVersion = "2.4.8" // 2.4.8 -> 2.5.10
 val playWebJarsVersion = "2.4.0-2" // 2.4.0-2 -> 2.5.0-4
